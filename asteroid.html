--- conflicted
+++ resolved
@@ -216,14 +216,10 @@
     }
 
     //Init
-<<<<<<< HEAD
-    (function init() {
-        const loader = new GLTFLoader();
-        
-=======
+
     globe.onGlobeReady(() => {
         // Init logic here
->>>>>>> 87737dc3
+        const loader = new GLTFLoader();
         camera.position.set(600, 300, 600);
 
         const sunLight = new THREE.DirectionalLight(0xffffff, 10);
@@ -245,7 +241,6 @@
         const gridHelperZ = new THREE.GridHelper(ETALON * 100, ETALON); gridHelperZ.rotation.z = Math.PI / 2; gridHelperZ.material.opacity = 0.2; gridHelperZ.material.transparent = true;
         scene.add(gridHelperX, gridHelperY, gridHelperZ);
 
-<<<<<<< HEAD
         loader.load('./models/asteroid.glb', (gltf) => {
             asteroidTemplate = gltf.scene;
 
@@ -275,29 +270,6 @@
             }
         }, undefined, (e) => console.error('GLB load error:', e));
     })();
-=======
-        // Create asteroids
-        for (let i = 0; i < 10; i++) {
-            const pos = new THREE.Vector3(
-                (Math.random() - 0.5) * 8000,
-                (Math.random() - 0.5) * 8000,
-                (Math.random() - 0.5) * 8000
-            );
-            const radius = 5 + Math.random() * 10;
-            const speed = 5 + Math.random() * 5;
-            const targetVariation = new THREE.Vector3(
-                (Math.random()-0.5)*300,
-                (Math.random()-0.5)*300,
-                (Math.random()-0.5)*300
-            );
-            const target = EARTH_CENTER.clone().add(targetVariation);
-
-            const asteroid = new Asteroid(radius, pos, target, speed);
-            asteroids.push(asteroid);
-            scene.add(asteroid.mesh);
-        }
-    });
->>>>>>> 87737dc3
     //===========================================================================
 
     // Main
